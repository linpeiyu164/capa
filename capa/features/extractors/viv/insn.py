import envi.memory
import envi.archs.i386.disasm
import vivisect.const

from capa.features import String
from capa.features import Bytes
from capa.features import Characteristic
from capa.features import MAX_BYTES_FEATURE_SIZE
from capa.features.insn import Number
from capa.features.insn import Offset
from capa.features.insn import Mnemonic
import capa.features.extractors.helpers
from capa.features.extractors.viv.indirect_calls import NotFoundError
from capa.features.extractors.viv.indirect_calls import resolve_indirect_call


def interface_extract_instruction_XXX(f, bb, insn):
    """
    parse features from the given instruction.

    args:
      f (viv_utils.Function): the function to process.
      bb (viv_utils.BasicBlock): the basic block to process.
      insn (vivisect...Instruction): the instruction to process.

    yields:
      (Feature, int): the feature and the address at which its found.
    """
    yield NotImplementedError("feature"), NotImplementedError("virtual address")


def get_imports(vw):
    """
    caching accessor to vivisect workspace imports
    avoids performance issues in vivisect when collecting locations
    """
    if "imports" in vw.metadata:
        return vw.metadata["imports"]
    else:
        imports = {p[0]: p[3] for p in vw.getImports()}
        vw.metadata["imports"] = imports
        return imports


def extract_insn_api_features(f, bb, insn):
    """parse API features from the given instruction."""

    # example:
    #
    #    call dword [0x00473038]

    if insn.mnem != "call":
        return

    # traditional call via IAT
    if isinstance(insn.opers[0], envi.archs.i386.disasm.i386ImmMemOper):
        oper = insn.opers[0]
        target = oper.getOperAddr(insn)

        imports = get_imports(f.vw)
        if target in imports.keys():
            for feature, va in capa.features.extractors.helpers.generate_api_features(imports[target], insn.va):
                yield feature, va

    # call via thunk on x86,
    # see 9324d1a8ae37a36ae560c37448c9705a at 0x407985
    #
    # this is also how calls to internal functions may be decoded on x64.
    # see Lab21-01.exe_:0x140001178
    elif isinstance(insn.opers[0], envi.archs.i386.disasm.i386PcRelOper):
        target = insn.opers[0].getOperValue(insn)

        try:
            thunk = f.vw.getFunctionMeta(target, "Thunk")
        except vivisect.exc.InvalidFunction:
            return
        else:
            if thunk:
                for feature, va in capa.features.extractors.helpers.generate_api_features(thunk, insn.va):
                    yield feature, va

    # call via import on x64
    # see Lab21-01.exe_:0x14000118C
    elif isinstance(insn.opers[0], envi.archs.amd64.disasm.Amd64RipRelOper):
        op = insn.opers[0]
        target = op.getOperAddr(insn)

        imports = get_imports(f.vw)
        if target in imports.keys():
            for feature, va in capa.features.extractors.helpers.generate_api_features(imports[target], insn.va):
                yield feature, va

    elif isinstance(insn.opers[0], envi.archs.i386.disasm.i386RegOper):
        try:
            (_, target) = resolve_indirect_call(f.vw, insn.va, insn=insn)
        except NotFoundError:
            # not able to resolve the indirect call, sorry
            return

        if target is None:
            # not able to resolve the indirect call, sorry
            return

        imports = get_imports(f.vw)
        if target in imports.keys():
            for feature, va in capa.features.extractors.helpers.generate_api_features(imports[target], insn.va):
                yield feature, va


def extract_insn_number_features(f, bb, insn):
    """parse number features from the given instruction."""
    # example:
    #
    #     push    3136B0h         ; dwControlCode
    for oper in insn.opers:
        # this is for both x32 and x64
        if not isinstance(oper, envi.archs.i386.disasm.i386ImmOper):
            continue

        v = oper.getOperValue(oper)

        if f.vw.probeMemory(v, 1, envi.memory.MM_READ):
            # this is a valid address
            # assume its not also a constant.
            continue

        if insn.mnem == "add" and insn.opers[0].isReg() and insn.opers[0].reg == envi.archs.i386.disasm.REG_ESP:
            # skip things like:
            #
            #    .text:00401140                 call    sub_407E2B
            #    .text:00401145                 add     esp, 0Ch
            return

        yield Number(v), insn.va


def extract_insn_bytes_features(f, bb, insn):
    """
    parse byte sequence features from the given instruction.
    example:
        #     push    offset iid_004118d4_IShellLinkA ; riid
    """
    for oper in insn.opers:
        if insn.mnem == "call":
            # ignore call instructions
            continue

        if isinstance(oper, envi.archs.i386.disasm.i386ImmOper):
            v = oper.getOperValue(oper)
        elif isinstance(oper, envi.archs.i386.disasm.i386RegMemOper):
            # handle case like:
            #   movzx   ecx, ds:byte_423258[eax]
            v = oper.disp
        elif isinstance(oper, envi.archs.amd64.disasm.Amd64RipRelOper):
            # see: Lab21-01.exe_:0x1400010D3
            v = oper.getOperAddr(insn)
        else:
            continue

        segm = f.vw.getSegment(v)
        if not segm:
            continue

        segm_end = segm[0] + segm[1]
        try:
            # Do not read beyond the end of a segment
            if v + MAX_BYTES_FEATURE_SIZE > segm_end:
                extracted_bytes = f.vw.readMemory(v, segm_end - v)
            else:
                extracted_bytes = f.vw.readMemory(v, MAX_BYTES_FEATURE_SIZE)
        except envi.SegmentationViolation:
            pass
        else:
            if not capa.features.extractors.helpers.all_zeros(extracted_bytes):
                yield Bytes(extracted_bytes), insn.va


def read_string(vw, offset):
    try:
        alen = vw.detectString(offset)
    except envi.SegmentationViolation:
        pass
    else:
        if alen > 0:
            return vw.readMemory(offset, alen).decode("utf-8")

    try:
        ulen = vw.detectUnicode(offset)
    except envi.SegmentationViolation:
        pass
    except IndexError:
        # potential vivisect bug detecting Unicode at segment end
        pass
    else:
        if ulen > 0:
            if ulen % 2 == 1:
                # vivisect seems to mis-detect the end unicode strings
                # off by one, too short
                ulen += 1
            return vw.readMemory(offset, ulen).decode("utf-16")

    raise ValueError("not a string", offset)


def extract_insn_string_features(f, bb, insn):
    """parse string features from the given instruction."""
    # example:
    #
    #     push    offset aAcr     ; "ACR  > "
    for oper in insn.opers:
        if isinstance(oper, envi.archs.i386.disasm.i386ImmOper):
            v = oper.getOperValue(oper)
        elif isinstance(oper, envi.archs.amd64.disasm.Amd64RipRelOper):
            v = oper.getOperAddr(insn)
        else:
            continue

        try:
            s = read_string(f.vw, v)
        except ValueError:
            continue
        else:
            yield String(s.rstrip("\x00")), insn.va


def extract_insn_offset_features(f, bb, insn):
    """parse structure offset features from the given instruction."""
    # example:
    #
    #     .text:0040112F    cmp     [esi+4], ebx
    for oper in insn.opers:
        # this is for both x32 and x64
        if not isinstance(oper, envi.archs.i386.disasm.i386RegMemOper):
            continue

        if oper.reg == envi.archs.i386.disasm.REG_ESP:
            continue

        if oper.reg == envi.archs.i386.disasm.REG_EBP:
            continue

        # TODO: do x64 support for real.
        if oper.reg == envi.archs.amd64.disasm.REG_RBP:
            continue

        yield Offset(oper.disp), insn.va


def is_security_cookie(f, bb, insn):
    """
    check if an instruction is related to security cookie checks
    """
    # security cookie check should use SP or BP
    oper = insn.opers[1]
    if oper.isReg() and oper.reg not in [
        envi.archs.i386.disasm.REG_ESP,
        envi.archs.i386.disasm.REG_EBP,
        # TODO: do x64 support for real.
        envi.archs.amd64.disasm.REG_RBP,
        envi.archs.amd64.disasm.REG_RSP,
    ]:
        return False

    # expect security cookie init in first basic block within first bytes (instructions)
    bb0 = f.basic_blocks[0]
    if bb == bb0 and insn.va < bb.va + 30:
        return True

    # ... or within last bytes (instructions) before a return
    elif bb.instructions[-1].isReturn() and insn.va > bb.va + bb.size - 30:
        return True

    return False


def extract_insn_nzxor_characteristic_features(f, bb, insn):
    """
    parse non-zeroing XOR instruction from the given instruction.
    ignore expected non-zeroing XORs, e.g. security cookies.
    """
    if insn.mnem != "xor":
        return

    if insn.opers[0] == insn.opers[1]:
        return

    if is_security_cookie(f, bb, insn):
        return

<<<<<<< HEAD
    yield Characteristic("nzxor", True), insn.va
=======
    yield Characteristic('nzxor'), insn.va
>>>>>>> acbcd0c4


def extract_insn_mnemonic_features(f, bb, insn):
    """parse mnemonic features from the given instruction."""
    yield Mnemonic(insn.mnem), insn.va


def extract_insn_peb_access_characteristic_features(f, bb, insn):
    """
    parse peb access from the given function. fs:[0x30] on x86, gs:[0x60] on x64
    """
    # TODO handle where fs/gs are loaded into a register or onto the stack and used later

    if insn.mnem not in ["push", "mov"]:
        return

    if "fs" in insn.getPrefixName():
        for oper in insn.opers:
            # examples
            #
            #     IDA: mov     eax, large fs:30h
            #     viv: fs: mov eax,dword [0x00000030]  ; i386ImmMemOper
            #     IDA: push    large dword ptr fs:30h
            #     viv: fs: push dword [0x00000030]
            #     fs: push dword [eax + 0x30]  ; i386RegMemOper, with eax = 0
<<<<<<< HEAD
            if (isinstance(oper, envi.archs.i386.disasm.i386RegMemOper) and oper.disp == 0x30) or (
                isinstance(oper, envi.archs.i386.disasm.i386ImmMemOper) and oper.imm == 0x30
            ):
                yield Characteristic("peb access", True), insn.va
    elif "gs" in insn.getPrefixName():
        for oper in insn.opers:
            if (isinstance(oper, envi.archs.amd64.disasm.i386RegMemOper) and oper.disp == 0x60) or (
                isinstance(oper, envi.archs.amd64.disasm.i386ImmMemOper) and oper.imm == 0x60
            ):
                yield Characteristic("peb access", True), insn.va
=======
            if (isinstance(oper, envi.archs.i386.disasm.i386RegMemOper) and oper.disp == 0x30) or \
                    (isinstance(oper, envi.archs.i386.disasm.i386ImmMemOper) and oper.imm == 0x30):
                yield Characteristic('peb access'), insn.va
    elif 'gs' in insn.getPrefixName():
        for oper in insn.opers:
            if (isinstance(oper, envi.archs.amd64.disasm.i386RegMemOper) and oper.disp == 0x60) or \
                    (isinstance(oper, envi.archs.amd64.disasm.i386ImmMemOper) and oper.imm == 0x60):
                yield Characteristic('peb access'), insn.va
>>>>>>> acbcd0c4
    else:
        pass


def extract_insn_segment_access_features(f, bb, insn):
    """ parse the instruction for access to fs or gs """
    prefix = insn.getPrefixName()

<<<<<<< HEAD
    if prefix == "fs":
        yield Characteristic("fs access", True), insn.va

    if prefix == "gs":
        yield Characteristic("gs access", True), insn.va
=======
    if prefix == 'fs':
        yield Characteristic('fs access'), insn.va

    if prefix == 'gs':
        yield Characteristic('gs access'), insn.va
>>>>>>> acbcd0c4


def get_section(vw, va):
    for start, length, _, __ in vw.getMemoryMaps():
        if start <= va < start + length:
            return start

    raise KeyError(va)


def extract_insn_cross_section_cflow(f, bb, insn):
    """
    inspect the instruction for a CALL or JMP that crosses section boundaries.
    """
    for va, flags in insn.getBranches():
        if flags & envi.BR_FALL:
            continue

        try:
            # skip 32-bit calls to imports
            if insn.mnem == "call" and isinstance(insn.opers[0], envi.archs.i386.disasm.i386ImmMemOper):
                oper = insn.opers[0]
                target = oper.getOperAddr(insn)

                if target in get_imports(f.vw):
                    continue

            # skip 64-bit calls to imports
            elif insn.mnem == "call" and isinstance(insn.opers[0], envi.archs.amd64.disasm.Amd64RipRelOper):
                op = insn.opers[0]
                target = op.getOperAddr(insn)

                if target in get_imports(f.vw):
                    continue

            if get_section(f.vw, insn.va) != get_section(f.vw, va):
<<<<<<< HEAD
                yield Characteristic("cross section flow", True), insn.va
=======
                yield Characteristic('cross section flow'), insn.va
>>>>>>> acbcd0c4

        except KeyError:
            continue


# this is a feature that's most relevant at the function scope,
# however, its most efficient to extract at the instruction scope.
def extract_function_calls_from(f, bb, insn):
    if insn.mnem != "call":
        return

    target = None

    # traditional call via IAT, x32
    if isinstance(insn.opers[0], envi.archs.i386.disasm.i386ImmMemOper):
        oper = insn.opers[0]
        target = oper.getOperAddr(insn)
<<<<<<< HEAD
        yield Characteristic("calls from", True), target
=======
        yield Characteristic('calls from'), target
>>>>>>> acbcd0c4

    # call via thunk on x86,
    # see 9324d1a8ae37a36ae560c37448c9705a at 0x407985
    #
    # call to internal function on x64
    # see Lab21-01.exe_:0x140001178
    elif isinstance(insn.opers[0], envi.archs.i386.disasm.i386PcRelOper):
        target = insn.opers[0].getOperValue(insn)
<<<<<<< HEAD
        yield Characteristic("calls from", True), target
=======
        yield Characteristic('calls from'), target
>>>>>>> acbcd0c4

    # call via IAT, x64
    elif isinstance(insn.opers[0], envi.archs.amd64.disasm.Amd64RipRelOper):
        op = insn.opers[0]
        target = op.getOperAddr(insn)
<<<<<<< HEAD
        yield Characteristic("calls from", True), target
=======
        yield Characteristic('calls from'), target
>>>>>>> acbcd0c4

    if target and target == f.va:
        # if we found a jump target and it's the function address
        # mark as recursive
<<<<<<< HEAD
        yield Characteristic("recursive call", True), target
=======
        yield Characteristic('recursive call'), target
>>>>>>> acbcd0c4


# this is a feature that's most relevant at the function or basic block scope,
# however, its most efficient to extract at the instruction scope.
def extract_function_indirect_call_characteristic_features(f, bb, insn):
    """
    extract indirect function call characteristic (e.g., call eax or call dword ptr [edx+4])
    does not include calls like => call ds:dword_ABD4974
    """
    if insn.mnem != "call":
        return

    # Checks below work for x86 and x64
    if isinstance(insn.opers[0], envi.archs.i386.disasm.i386RegOper):
        # call edx
<<<<<<< HEAD
        yield Characteristic("indirect call", True), insn.va
    elif isinstance(insn.opers[0], envi.archs.i386.disasm.i386RegMemOper):
        # call dword ptr [eax+50h]
        yield Characteristic("indirect call", True), insn.va
    elif isinstance(insn.opers[0], envi.archs.i386.disasm.i386SibOper):
        # call qword ptr [rsp+78h]
        yield Characteristic("indirect call", True), insn.va
=======
        yield Characteristic('indirect call'), insn.va
    elif isinstance(insn.opers[0], envi.archs.i386.disasm.i386RegMemOper):
        # call dword ptr [eax+50h]
        yield Characteristic('indirect call'), insn.va
    elif isinstance(insn.opers[0], envi.archs.i386.disasm.i386SibOper):
        # call qword ptr [rsp+78h]
        yield Characteristic('indirect call'), insn.va
>>>>>>> acbcd0c4


def extract_features(f, bb, insn):
    """
    extract features from the given insn.

    args:
      f (viv_utils.Function): the function from which to extract features
      bb (viv_utils.BasicBlock): the basic block to process.
      insn (vivisect...Instruction): the instruction to process.

    yields:
      Feature, set[VA]: the features and their location found in this insn.
    """
    for insn_handler in INSTRUCTION_HANDLERS:
        for feature, va in insn_handler(f, bb, insn):
            yield feature, va


INSTRUCTION_HANDLERS = (
    extract_insn_api_features,
    extract_insn_number_features,
    extract_insn_string_features,
    extract_insn_bytes_features,
    extract_insn_offset_features,
    extract_insn_nzxor_characteristic_features,
    extract_insn_mnemonic_features,
    extract_insn_peb_access_characteristic_features,
    extract_insn_cross_section_cflow,
    extract_insn_segment_access_features,
    extract_function_calls_from,
    extract_function_indirect_call_characteristic_features,
)<|MERGE_RESOLUTION|>--- conflicted
+++ resolved
@@ -287,11 +287,7 @@
     if is_security_cookie(f, bb, insn):
         return
 
-<<<<<<< HEAD
-    yield Characteristic("nzxor", True), insn.va
-=======
     yield Characteristic('nzxor'), insn.va
->>>>>>> acbcd0c4
 
 
 def extract_insn_mnemonic_features(f, bb, insn):
@@ -317,18 +313,6 @@
             #     IDA: push    large dword ptr fs:30h
             #     viv: fs: push dword [0x00000030]
             #     fs: push dword [eax + 0x30]  ; i386RegMemOper, with eax = 0
-<<<<<<< HEAD
-            if (isinstance(oper, envi.archs.i386.disasm.i386RegMemOper) and oper.disp == 0x30) or (
-                isinstance(oper, envi.archs.i386.disasm.i386ImmMemOper) and oper.imm == 0x30
-            ):
-                yield Characteristic("peb access", True), insn.va
-    elif "gs" in insn.getPrefixName():
-        for oper in insn.opers:
-            if (isinstance(oper, envi.archs.amd64.disasm.i386RegMemOper) and oper.disp == 0x60) or (
-                isinstance(oper, envi.archs.amd64.disasm.i386ImmMemOper) and oper.imm == 0x60
-            ):
-                yield Characteristic("peb access", True), insn.va
-=======
             if (isinstance(oper, envi.archs.i386.disasm.i386RegMemOper) and oper.disp == 0x30) or \
                     (isinstance(oper, envi.archs.i386.disasm.i386ImmMemOper) and oper.imm == 0x30):
                 yield Characteristic('peb access'), insn.va
@@ -337,7 +321,6 @@
             if (isinstance(oper, envi.archs.amd64.disasm.i386RegMemOper) and oper.disp == 0x60) or \
                     (isinstance(oper, envi.archs.amd64.disasm.i386ImmMemOper) and oper.imm == 0x60):
                 yield Characteristic('peb access'), insn.va
->>>>>>> acbcd0c4
     else:
         pass
 
@@ -346,19 +329,11 @@
     """ parse the instruction for access to fs or gs """
     prefix = insn.getPrefixName()
 
-<<<<<<< HEAD
-    if prefix == "fs":
-        yield Characteristic("fs access", True), insn.va
-
-    if prefix == "gs":
-        yield Characteristic("gs access", True), insn.va
-=======
     if prefix == 'fs':
         yield Characteristic('fs access'), insn.va
 
     if prefix == 'gs':
         yield Characteristic('gs access'), insn.va
->>>>>>> acbcd0c4
 
 
 def get_section(vw, va):
@@ -395,11 +370,7 @@
                     continue
 
             if get_section(f.vw, insn.va) != get_section(f.vw, va):
-<<<<<<< HEAD
-                yield Characteristic("cross section flow", True), insn.va
-=======
                 yield Characteristic('cross section flow'), insn.va
->>>>>>> acbcd0c4
 
         except KeyError:
             continue
@@ -417,11 +388,7 @@
     if isinstance(insn.opers[0], envi.archs.i386.disasm.i386ImmMemOper):
         oper = insn.opers[0]
         target = oper.getOperAddr(insn)
-<<<<<<< HEAD
-        yield Characteristic("calls from", True), target
-=======
         yield Characteristic('calls from'), target
->>>>>>> acbcd0c4
 
     # call via thunk on x86,
     # see 9324d1a8ae37a36ae560c37448c9705a at 0x407985
@@ -430,30 +397,18 @@
     # see Lab21-01.exe_:0x140001178
     elif isinstance(insn.opers[0], envi.archs.i386.disasm.i386PcRelOper):
         target = insn.opers[0].getOperValue(insn)
-<<<<<<< HEAD
-        yield Characteristic("calls from", True), target
-=======
         yield Characteristic('calls from'), target
->>>>>>> acbcd0c4
 
     # call via IAT, x64
     elif isinstance(insn.opers[0], envi.archs.amd64.disasm.Amd64RipRelOper):
         op = insn.opers[0]
         target = op.getOperAddr(insn)
-<<<<<<< HEAD
-        yield Characteristic("calls from", True), target
-=======
         yield Characteristic('calls from'), target
->>>>>>> acbcd0c4
 
     if target and target == f.va:
         # if we found a jump target and it's the function address
         # mark as recursive
-<<<<<<< HEAD
-        yield Characteristic("recursive call", True), target
-=======
         yield Characteristic('recursive call'), target
->>>>>>> acbcd0c4
 
 
 # this is a feature that's most relevant at the function or basic block scope,
@@ -469,15 +424,6 @@
     # Checks below work for x86 and x64
     if isinstance(insn.opers[0], envi.archs.i386.disasm.i386RegOper):
         # call edx
-<<<<<<< HEAD
-        yield Characteristic("indirect call", True), insn.va
-    elif isinstance(insn.opers[0], envi.archs.i386.disasm.i386RegMemOper):
-        # call dword ptr [eax+50h]
-        yield Characteristic("indirect call", True), insn.va
-    elif isinstance(insn.opers[0], envi.archs.i386.disasm.i386SibOper):
-        # call qword ptr [rsp+78h]
-        yield Characteristic("indirect call", True), insn.va
-=======
         yield Characteristic('indirect call'), insn.va
     elif isinstance(insn.opers[0], envi.archs.i386.disasm.i386RegMemOper):
         # call dword ptr [eax+50h]
@@ -485,7 +431,6 @@
     elif isinstance(insn.opers[0], envi.archs.i386.disasm.i386SibOper):
         # call qword ptr [rsp+78h]
         yield Characteristic('indirect call'), insn.va
->>>>>>> acbcd0c4
 
 
 def extract_features(f, bb, insn):
