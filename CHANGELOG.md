--- conflicted
+++ resolved
@@ -13,11 +13,8 @@
  - add file function-name extraction for dotnet files #1015 @mike-hunhoff
  - add unmanaged call characteristic for dotnet files #1023 @mike-hunhoff
  - add mixed mode characteristic feature extraction for dotnet files #1024 @mike-hunhoff
-<<<<<<< HEAD
+ - emit class and namespace features for dotnet files #1030 @mike-hunhoff
  - render: support Addresses that aren't simple integers, like .NET token+offset #981 @williballenthin
-=======
- - emit class and namespace features for dotnet files #1030 @mike-hunhoff
->>>>>>> 6cb4493b
 
 ### Breaking Changes
 
