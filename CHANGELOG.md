# Change Log

## master (unreleased)

The first Python 3 ONLY capa version.
It includes many new rules, including all new techniques introduced in MITRE ATT&CK v9.

### New Features

- main: use FLIRT signatures to identify and ignore library code #446 @williballenthin
- explorer: IDA 7.6 support #497 @williballenthin
- scripts: capa2yara.py convert capa rules to YARA rules #561 @ruppde
- rule: add file-scope feature (`function-name`) for recognized library functions #567 @williballenthin
- main: auto detect shellcode based on file extension #516 @mr-tz
- main: more detailed progress bar output when matching functions #562 @mr-tz
- main: detect file limitations without doing code analysis for better performance #583 @williballenthin

### New Rules (77)

- anti-analysis/packer/amber/packed-with-amber @gormaniac
- collection/file-managers/gather-3d-ftp-information @re-fox
- collection/file-managers/gather-alftp-information @re-fox
- collection/file-managers/gather-bitkinex-information @re-fox
- collection/file-managers/gather-blazeftp-information @re-fox
- collection/file-managers/gather-bulletproof-ftp-information @re-fox
- collection/file-managers/gather-classicftp-information @re-fox
- collection/file-managers/gather-coreftp-information @re-fox
- collection/file-managers/gather-cuteftp-information @re-fox
- collection/file-managers/gather-cyberduck-information @re-fox
- collection/file-managers/gather-direct-ftp-information @re-fox
- collection/file-managers/gather-directory-opus-information @re-fox
- collection/file-managers/gather-expandrive-information @re-fox
- collection/file-managers/gather-faststone-browser-information @re-fox
- collection/file-managers/gather-fasttrack-ftp-information @re-fox
- collection/file-managers/gather-ffftp-information @re-fox
- collection/file-managers/gather-filezilla-information @re-fox
- collection/file-managers/gather-flashfxp-information @re-fox
- collection/file-managers/gather-fling-ftp-information @re-fox
- collection/file-managers/gather-freshftp-information @re-fox
- collection/file-managers/gather-frigate3-information @re-fox
- collection/file-managers/gather-ftp-commander-information @re-fox
- collection/file-managers/gather-ftp-explorer-information @re-fox
- collection/file-managers/gather-ftp-voyager-information @re-fox
- collection/file-managers/gather-ftpgetter-information @re-fox
- collection/file-managers/gather-ftpinfo-information @re-fox
- collection/file-managers/gather-ftpnow-information @re-fox
- collection/file-managers/gather-ftprush-information @re-fox
- collection/file-managers/gather-ftpshell-information @re-fox
- collection/file-managers/gather-global-downloader-information @re-fox
- collection/file-managers/gather-goftp-information @re-fox
- collection/file-managers/gather-leapftp-information @re-fox
- collection/file-managers/gather-netdrive-information @re-fox
- collection/file-managers/gather-nexusfile-information @re-fox
- collection/file-managers/gather-nova-ftp-information @re-fox
- collection/file-managers/gather-robo-ftp-information @re-fox
- collection/file-managers/gather-securefx-information @re-fox
- collection/file-managers/gather-smart-ftp-information @re-fox
- collection/file-managers/gather-softx-ftp-information @re-fox
- collection/file-managers/gather-southriver-webdrive-information @re-fox
- collection/file-managers/gather-staff-ftp-information @re-fox
- collection/file-managers/gather-total-commander-information @re-fox
- collection/file-managers/gather-turbo-ftp-information @re-fox
- collection/file-managers/gather-ultrafxp-information @re-fox
- collection/file-managers/gather-winscp-information @re-fox
- collection/file-managers/gather-winzip-information @re-fox
- collection/file-managers/gather-wise-ftp-information @re-fox
- collection/file-managers/gather-ws-ftp-information @re-fox
- collection/file-managers/gather-xftp-information @re-fox
- data-manipulation/compression/decompress-data-using-aplib @r3c0nst @mr-tz
- host-interaction/bootloader/disable-code-signing @williballenthin
- host-interaction/bootloader/manipulate-boot-configuration @williballenthin
- host-interaction/driver/disable-driver-code-integrity @williballenthin
- host-interaction/file-system/bypass-mark-of-the-web @williballenthin
- host-interaction/network/domain/get-domain-information @recvfrom
- host-interaction/session/get-logon-sessions @recvfrom
- linking/runtime-linking/resolve-function-by-fin8-fasthash @r3c0nst @mr-tz
- nursery/build-docker-image @williballenthin
- nursery/create-container @williballenthin
- nursery/encrypt-data-using-fakem-cipher @mike-hunhoff
- nursery/list-containers @williballenthin
- nursery/run-in-container @williballenthin
- persistence/registry/appinitdlls/disable-appinit_dlls-code-signature-enforcement @williballenthin
- collection/password-manager/steal-keepass-passwords-using-keefarce @Ana06
- host-interaction/network/connectivity/check-internet-connectivity-via-wininet matthew.williams@fireeye.com michael.hunhoff@fireeye.com
- nursery/create-bits-job @mr-tz
- nursery/execute-syscall-instruction @kulinacs @mr-tz
- nursery/connect-to-wmi-namespace-via-wbemlocator michael.hunhoff@fireeye.com
- anti-analysis/obfuscation/obfuscated-with-callobfuscator johnk3r
- executable/installer/inno-setup/packaged-as-an-inno-setup-installer awillia2@cisco.com
- data-manipulation/hashing/djb2/hash-data-using-djb2 awillia2@cisco.com
- data-manipulation/encoding/base64/decode-data-using-base64-via-dword-translation-table gilbert.elliot@fireeye.com
- nursery/list-tcp-connections-and-listeners michael.hunhoff@fireeye.com
- nursery/list-udp-connections-and-listeners michael.hunhoff@fireeye.com
- nursery/log-keystrokes-via-raw-input-data michael.hunhoff@fireeye.com
- nursery/register-http-server-url michael.hunhoff@fireeye.com
-

### Bug Fixes

- build: use Python 3.8 for PyInstaller to support consistently running across multiple operating systems including Windows 7 #505 @mr-tz

### Changes

- py3: drop Python 2 support #480 @Ana06
- deps: bump ruamel yaml parser to 0.17.4 #519 @williballenthin
- explorer: explain how to install IDA 7.6 patch to enable the plugin #528 @williballenthin
- explorer: document IDA 7.6sp1 as alternative to the patch #536 @Ana06
- rules: update ATT&CK and MBC mappings https://github.com/fireeye/capa-rules/pull/317 @williballenthin
- tests: update test cases and caching #545 @mr-tz
- show-features: don't show features from library functions #569 @williballenthin
- linter: summarize results at the end #571 @williballenthin
- meta: added `library_functions` field, `feature_counts.functions` does not include library functions any more #562 @mr-tz
- linter: check for `or` with always true child statement, e.g. `optional`, colors #348 @mr-tz
<<<<<<< HEAD
- main: implement file limitations via rules not code #390 @williballenthin
=======
- json: breaking change in results document; now contains parsed MBC fields instead of canonical representation #526 @mr-tz
>>>>>>> b8a67553

### Development

- ci: add capa release link to capa-rules tag #517 @Ana06
- ci, changelog: update `New Rules` section in CHANGELOG automatically https://github.com/fireeye/capa-rules/pull/374 #549 @Ana06
- ci, changelog: support multiple author in sync GH https://github.com/fireeye/capa-rules/pull/378 @Ana06
- ci, lint: check statements for single child statements #563 @mr-tz
- ci: reject PRs without CHANGELOG update to ensure CHANGELOG is kept up-to-date. #584 @Ana06

### Raw diffs

<!-- The diff uses v1.6.1 because master doesn't include v1.6.2 -->
- [capa v1.6.1...master](https://github.com/fireeye/capa/compare/v1.6.1...master)
- [capa-rules v1.6.1...master](https://github.com/fireeye/capa-rules/compare/v1.6.1...master)


## v1.6.3 (2021-04-29)

This release adds IDA 7.6 support to capa.

### Changes

- IDA 7.6 support @williballenthin @Ana06

### Raw diffs

  - [capa v1.6.2...v1.6.3](https://github.com/fireeye/capa/compare/v1.6.2...v1.6.3)


## v1.6.2 (2021-04-13)

This release backports a fix to capa 1.6: The Windows binary was built with Python 3.9 which doesn't support Windows 7.

### Bug Fixes

- build: use Python 3.8 for PyInstaller to support consistently running across multiple operating systems including Windows 7 @mr-tz @Ana06

### Raw diffs

  - [capa v1.6.1...v1.6.2](https://github.com/fireeye/capa/compare/v1.6.1...v1.6.2)


## v1.6.1 (2021-04-07)

This release includes several bug fixes, such as a vivisect issue that prevented capa from working on Windows with Python 3. It also adds 17 new rules and a bunch of improvements in the rules and IDA rule generator. We appreciate everyone who opened issues, provided feedback, and contributed code and rules.

### Upcoming changes

**This is the very last capa release that supports Python 2.** The next release will be v2.0 and will have breaking changes, including the removal of Python 2 support.

### New features

- explorer: add support for multi-line tab and SHIFT + Tab #474 @mike-hunhoff

![multi-line tab in rule generator](doc/img/changelog/tab.gif)

### New Rules (17)

- encrypt data using RC4 with custom key via WinAPI @MalwareMechanic
- encrypt data using Curve25519 @dandonov
- packaged as an IExpress self-extracting archive @recvfrom
- create registry key via offline registry library @johnk3r
- open registry key via offline registry library @johnk3r
- query registry key via offline registry library @johnk3r
- set registry key via offline registry library @johnk3r
- delete registry key via offline registry library @johnk3r
- enumerate PE sections @Ana06
- inject DLL reflectively @Ana06
- inspect section memory permissions @Ana06
- parse PE exports @Ana06
- rebuild import table @Ana06
- compare security identifiers @mike-hunhoff
- get user security identifier @mike-hunhoff
- listen for remote procedure calls @mike-hunhoff
- query remote server for available data @mike-hunhoff

### Bug Fixes

- vivisect: update to v1.0.1 which includes bug fix for #459 (capa failed in Windows with Python 3 and vivisect) #512 @williballenthin
- explorer: fix initialize rules directory #464 @mike-hunhoff
- explorer: support subscope rules #493 @mike-hunhoff
- explorer: add checks to validate matched data when searching #500 @mike-hunhoff
- features, explorer: add support for string features with special characters e.g. '\n' #468 @mike-hunhoff

### Changes

- vivisect: raises `IncompatibleVivVersion` instead of `UnicodeDecodeError` when using incompatible Python 2 `.viv` files with Python3 #479 @Ana06
- explorer: improve settings modification #465 @mike-hunhoff
- rules: improvements @mr-tz, @re-fox, @mike-hunhoff
- rules, lint: enforce string with double quotes formatting in rules #468 @mike-hunhoff
- lint: ensure LF end of line #485 #486 @mr-tz
- setup: pin dependencies #513 #504 @Ana06 @mr-tz

### Development

- ci: test on Windows, Ubuntu, macOS across Python versions #470 @mr-tz @Ana06
- ci: pin OS versions #491 @williballenthin
- ci: tag capa-rules on release #476 @Ana06
- doc: document release process #476 @Ana06
- doc: Improve README badges #477 #478 @ana06 @mr-tz
- doc: update capa explorer documentation #503 @mike-hunhoff
- doc: add PR template #495 @mr-tz
- changelog: document incompatibility of viv files #475 @Ana06
- rule loading: ignore files starting with .git #492 @mr-tz

### Raw diffs

  - [capa v1.6.0...v1.6.1](https://github.com/fireeye/capa/compare/v1.6.0...v1.6.1)
  - [capa-rules v1.6.0...v1.6.1](https://github.com/fireeye/capa-rules/compare/v1.6.0...v1.6.1)


## v1.6.0 (2021-03-09)

This release adds the capa explorer rule generator plugin for IDA Pro, vivisect support for Python 3 and 12 new rules. We appreciate everyone who opened issues, provided feedback, and contributed code and rules. Thank you also to the vivisect development team (@rakuy0, @atlas0fd00m) for the Python 3 support (`vivisect==1.0.0`) and the fixes for Python 2 (`vivisect==0.2.1`).

### Rule Generator IDA Plugin

The capa explorer IDA plugin now helps you quickly build new capa rules using features extracted directly from your IDA database. Without leaving the plugin interface you can use the features extracted by capa explorer to develop and test new rules and save your work directly to your capa rules directory. To get started select the new `Rule Generator` tab, navigate to a function in the IDA `Disassembly` view, and click `Analyze`. For more information check out the capa explorer [readme](https://github.com/fireeye/capa/blob/master/capa/ida/plugin/README.md).

![](doc/img/rulegen_expanded.png)

### Python 2/3 vivisect workspace compatibility

This version of capa adds Python 3 support in vivisect. Note that `.viv` files (generated by vivisect) are not compatible between Python 2 and Python 3. When updating to Python 3 you need to delete all the `.viv` files for capa to work.

If you get the following error (or a similar one), you most likely need to delete `.viv` files:
```
UnicodeDecodeError: 'ascii' codec can't decode byte 0x90 in position 2: ordinal not in range(128)
```

### Upcoming changes

**This is the last capa release that supports Python 2.** The next release will be v2.0 and will have breaking changes, including the removal of Python 2 support.

If you have workflows that rely on the Python 2 version and need future maintenance, please reach out. We may be able to supply limited backports of key fixes and features.

### New features

- explorer: Add capa explorer rule generator plugin for IDA Pro. Now capa explorer helps you build new capa rules!  #426, #438, #439 @mike-hunhoff
- python: Python 3 support in vivisect #421 @Ana06
- main: Add backend option in Python 3 to select the backend to be used (either SMDA or vivisect) #421 @Ana06
- python: Python 3 support in IDA #429, #437 @mike-hunhoff
- ci: test pyinstaller CI #452 @williballenthin
- scripts: enable multiple backends in `show-features.py` #429 @mike-hunhoff
- scripts: add `scripts/vivisect-py2-vs-py3.sh`  to compare vivisect Python 2 vs 3 (can easily be modified to test run times and compare different versions) #421 @Ana06

### New Rules (12)

- patch process command line @re-fox @williballenthin (graduated from nursery)
- compiled with dmd @re-fox
- compiled with exe4j @johnk3r
- compiled from Visual Basic @williballenthin
- capture screenshot in Go @TcM1911
- compiled with Nim @mike-hunhoff
- linked against Go process enumeration library @TcM1911
- linked against Go registry library @TcM1911
- linked against Go WMI library @TcM1911
- linked against Go static asset library @TcM1911
- inspect load icon resource @mike-hunhoff
- linked against XZip @mr-tz

### Bug Fixes

- ida: check for unmapped addresses when resolving data references #436 @mike-hunhoff

### Changes

- setup: vivisect v1.0.0 is the default backend for Python3 (it was SMDA before) #421 @Ana06
- setup: bump vivisect to 0.2.1 #454 @mr-tz
- linter: adding ntoskrnl, ntdll overlap lint #428 @mike-hunhoff
- ci: use py3.9 and pyinstaller 4.2 to build standalone binaries #452 @williballenthin
- scripts: remove old migration script #450 @williballenthin

### Development

- main: factor out common cli argument handling #450 @williballenthin

### Raw diffs

  - [capa v1.5.1...v1.6.0](https://github.com/fireeye/capa/compare/v1.5.1...v1.6.0)
  - [capa-rules v1.5.1...v1.6.0](https://github.com/fireeye/capa-rules/compare/v1.5.1...v1.6.0)


## v1.5.1 (2021-02-09)

This release fixes the version number that we forgot to update for v1.5.0 (therefore, v1.5.0 was not published to pypi). It also includes 1 new rule and some rule improvements.

### New Rules (1)

- encrypt data using vest @re-fox

### Raw diffs

  - [capa v1.5.0...v1.5.1](https://github.com/fireeye/capa/compare/v1.5.1...v1.6.0)
  - [capa-rules v1.5.0...v1.5.1](https://github.com/fireeye/capa-rules/compare/v1.5.1...v1.6.0)


## v1.5.0 (2021-02-05)

This release brings support for running capa under Python 3 via [SMDA](https://github.com/danielplohmann/smda), more thorough CI testing and linting, better extraction of strings and byte features, and 50 (!) new rules. We appreciate everyone who opened issues, provided feedback, and contributed code and rules. A special shout out to the following new project contributors:

  - @johnk3r
  - @doomedraven
  - @stvemillertime
  - @itreallynick
  - @0x534a
  
@dzbeck also added [Malware Behavior Catalog](https://github.com/MBCProject/mbc-markdown) (MBC) and ATT&CK mappings for many rules.

Download a standalone binary below and checkout the readme [here on GitHub](https://github.com/fireeye/capa/). Report issues on our [issue tracker](https://github.com/fireeye/capa/issues) and contribute new rules at [capa-rules](https://github.com/fireeye/capa-rules/).


### New Features

  - py3 support via SMDA #355 @danielplohmann @jcrussell
  - scripts: example of using capa as a library #372, #380 @doomedraven
  - ci: enable dependabot #373 @mr-tz
  - ci: lint rules @mr-tz
  - ci: lint rule format #401 @mr-tz
  - freeze: add base address #391 @mr-tz
  - json: meta: add base address #412 @mr-tz

### New Rules (50)

  - 64-bit execution via heavens gate @recvfrom
  - contain anti-disasm techniques @mr-tz
  - check for microsoft office emulation @re-fox
  - check for windows sandbox via device @re-fox
  - check for windows sandbox via dns suffix @re-fox
  - check for windows sandbox via genuine state @re-fox
  - check for windows sandbox via process name @re-fox
  - check for windows sandbox via registry @re-fox
  - capture microphone audio @re-fox
  - capture public ip @re-fox
  - get domain trust relationships @johnk3r
  - check HTTP status code @mr-tz
  - compiled with perl2exe @re-fox
  - compiled with ps2exe @re-fox
  - compiled with pyarmor @stvemillertime, @itreallynick
  - validate payment card number using luhn algorithm @re-fox
  - hash data using fnv @re-fox @mr-tz
  - generate random numbers via WinAPI @mike-hunhoff @johnk3r
  - enumerate files recursively @re-fox
  - get file system object information @mike-hunhoff
  - read virtual disk @re-fox
  - register minifilter driver @mike-hunhoff
  - start minifilter driver @mike-hunhoff
  - enumerate gui resources @johnk3r
  - simulate CTRL ALT DEL @mike-hunhoff
  - hijack thread execution @0x534a
  - inject dll @0x534a
  - inject pe @0x534a
  - create or open registry key @mike-hunhoff
  - delete registry value @mike-hunhoff
  - query or enumerate registry key @mike-hunhoff
  - query or enumerate registry value @mike-hunhoff
  - resume thread @0x534a
  - suspend thread @0x534a
  - allocate memory @0x534a
  - allocate RW memory @0x534a
  - contain pusha popa sequence @mr-tz
  - create or open file @mike-hunhoff
  - open process @0x534a
  - open thread @0x534a
  - get kernel32 base address @mr-tz
  - get ntdll base address @mr-tz
  - encrypt or decrypt data via BCrypt @mike-hunhoff
  - generate random numbers using the Delphi LCG @williballenthin
  - hash data via BCrypt @mike-hunhoff
  - migrate process to active window station @williballenthin
  - patch process command line @williballenthin
  - resolve function by hash @williballenthin
  - persist via Winlogon Helper DLL registry key @0x534a
  - schedule task via command line @0x534a

### Bug Fixes

  - doc: pyinstaller build process @mr-tz
  - ida: better bytes extraction #409 @mike-hunhoff
  - viv: better unicode string extraction #364 @mike-hunhoff
  - viv: better unicode string extraction #378 @mr-tz
  - viv: more xor instructions #379 @mr-tz
  - viv: decrease logging verbosity #381 @mr-tz
  - rules: fix api description syntax #403 @mike-hunhoff
  - main: disable progress background thread #410 @mike-hunhoff
  
### Changes

  - rules: return lib rules for scopes #398 @mr-tz
  
### Raw diffs

  - [capa v1.4.1...v1.5.0](https://github.com/fireeye/capa/compare/v1.4.1...v1.5.0)
  - [capa-rules v1.4.0...v1.5.0](https://github.com/fireeye/capa-rules/compare/v1.4.0...v1.5.0)

## v1.4.1 (2020-10-23)

This release fixes an issue building capa on our CI server, which prevented us from building standalone binaries for v1.4.1.

### Bug Fixes

  - install VC dependencies for Python 2.7 during Windows build
  
### Raw diffs

  - [capa v1.4.0...v1.4.1](https://github.com/fireeye/capa/compare/v1.4.0...v1.4.1)
  - [capa-rules v1.4.0...v1.4.1](https://github.com/fireeye/capa-rules/compare/v1.4.0...v1.4.1)  

## v1.4.0 (2020-10-23)

This capa release includes changes to the rule parsing, enhanced feature extraction, various bug fixes, and improved capa scripts. Everyone should benefit from the improved functionality and performance. The community helped to add 69 new rules. We appreciate everyone who opened issues, provided feedback, and contributed code and rules. A special shout out to the following new project contributors:

  - @mwilliams31
  - @yt0ng

@dzbeck added [Malware Behavior Catalog](https://github.com/MBCProject/mbc-markdown) (MBC) and ATT&CK mappings for 86 rules.

Download a standalone binary below and checkout the readme [here on GitHub](https://github.com/fireeye/capa/). Report issues on our [issue tracker](https://github.com/fireeye/capa/issues) and contribute new rules at [capa-rules](https://github.com/fireeye/capa-rules/).

### New features

  - script that demonstrates bulk processing @williballenthin #307
  - main: render MBC table @mr-tz #332
  - ida backend: improve detection of APIs called via two or more chained thunks @mike-hunhoff #340
  - viv backend: improve detection of APIs called via two or more chained thunks @mr-tz #341
  - features: extract APIs called via jmp instruction @mr-tz #337

### New rules

  - clear the Windows event log @mike-hunhoff
  - crash the Windows event logging service @mike-hunhoff
  - packed with kkrunchy @re-fox
  - packed with nspack @re-fox
  - packed with pebundle @re-fox
  - packed with pelocknt @re-fox
  - packed with peshield @re-fox
  - packed with petite @re-fox
  - packed with rlpack @re-fox
  - packed with upack @re-fox
  - packed with y0da crypter @re-fox
  - compiled with rust @re-fox
  - compute adler32 checksum @mwilliams31
  - encrypt-data-using-hc-128 @recvfrom
  - manipulate console @williballenthin
  - references logon banner @re-fox
  - terminate process via fastfail @re-fox
  - delete volume shadow copies @mr-tz
  - authenticate HMAC @mr-tz
  - compiled from EPL @williballenthin
  - compiled with Go @williballenthin
  - create Restart Manager session @mike-hunhoff
  - decode data using Base64 via WinAPI @mike-hunhoff
  - empty recycle bin quietly @mwilliams31
  - enumerate network shares @mike-hunhoff
  - hook routines via microsoft detours @williballenthin
  - hooked by API Override @williballenthin
  - impersonate user @mike-hunhoff
  - the @williballenthin packer detection package, thanks to Hexacorn for the data, see https://www.hexacorn.com/blog/2016/12/15/pe-section-names-re-visited/
    - packed with CCG
    - packed with Crunch
    - packed with Dragon Armor
    - packed with enigma
    - packed with Epack
    - packed with MaskPE
    - packed with MEW
    - packed with Mpress
    - packed with Neolite
    - packed with PECompact
    - packed with Pepack
    - packed with Perplex
    - packed with ProCrypt
    - packed with RPCrypt
    - packed with SeauSFX
    - packed with Shrinker
    - packed with Simple Pack
    - packed with StarForce
    - packed with SVKP
    - packed with Themida
    - packed with TSULoader
    - packed with VProtect
    - packed with WWPACK
    - rebuilt by ImpRec
    - packaged as a Pintool
    - packaged as a CreateInstall installer
    - packaged as a WinZip self-extracting archive
  - reference 114DNS DNS server @williballenthin
  - reference AliDNS DNS server @williballenthin
  - reference Cloudflare DNS server @williballenthin
  - reference Comodo Secure DNS server @williballenthin
  - reference Google Public DNS server @williballenthin
  - reference Hurricane Electric DNS server @williballenthin
  - reference kornet DNS server @williballenthin
  - reference L3 DNS server @williballenthin
  - reference OpenDNS DNS server @williballenthin
  - reference Quad9 DNS server @williballenthin
  - reference Verisign DNS server @williballenthin
  - run as service @mike-hunhoff
  - schedule task via ITaskService @mike-hunhoff
  - references DNS over HTTPS endpoints @yt0ng

### Bug fixes

  - ida plugin: fix tree-view exception @mike-hunhoff #315
  - ida plugin: fix feature count @mike-hunhoff
  - main: fix reported total rule count @williballenthin #325
  - features: fix handling of API names with multiple periods @mike-hunhoff #329
  - ida backend: find all byte sequences instead of only first @mike-hunhoff #335
  - features: display 0 value @mr-tz #338
  - ida backend: extract ordinal and name imports @mr-tz #343
  - show-features: improvements and support within IDA @mr-tz #342
  - main: sanity check MBC rendering @williballenthin
  - main: handle sample path that contains non-ASCII characters @mr-tz #328

### Changes

  - rules: use yaml.CLoader for better performance @williballenthin #306
  - rules: parse descriptions for statements @mr-tz #312

### Raw diffs

  - [capa v1.3.0...v1.4.0](https://github.com/fireeye/capa/compare/v1.3.0...v1.4.0)
  - [capa-rules v1.3.0...v1.4.0](https://github.com/fireeye/capa-rules/compare/v1.3.0...v1.4.0)

## v1.3.0 (2020-09-14)

This release brings newly updated mappings to the [Malware Behavior Catalog version 2.0](https://github.com/MBCProject/mbc-markdown), many enhancements to the IDA Pro plugin, [flare-capa on PyPI](https://pypi.org/project/flare-capa/), a bunch of bug fixes to improve feature extraction, and four new rules. We received contributions from ten reverse engineers, including seven new ones:

  - @dzbeck
  - @recvfrom
  - @toomanybananas
  - @cclauss 
  - @adamprescott91 
  - @weslambert
  - @stevemk14ebr 
  
Download a standalone binary below and checkout the readme [here on GitHub](https://github.com/fireeye/capa/). Report issues on our [issue tracker](https://github.com/fireeye/capa/issues) and contribute new rules at [capa-rules](https://github.com/fireeye/capa-rules/).

### Key changes to IDA Plugin

The IDA Pro integration is now distributed as a real plugin, instead of a script. This enables a few things:

  - keyboard shortcuts and file menu integration
  - updates distributed PyPI/`pip install --upgrade` without touching your `%IDADIR%`
  - generally doing thing the "right way"

How to get this new version? Its easy: download [capa_explorer.py](https://raw.githubusercontent.com/fireeye/capa/master/capa/ida/plugin/capa_explorer.py) to your IDA plugins directory and update your capa installation (incidentally, this is a good opportunity to migrate to `pip install flare-capa` instead of git checkouts). Now you should see the plugin listed in the `Edit > Plugins > FLARE capa explorer` menu in IDA. 

Please refer to the plugin [readme](https://github.com/fireeye/capa/blob/master/capa/ida/plugin/README.md) for additional information on installing and using the IDA Pro plugin.

Please open an issue in this repository if you notice anything weird.
 
### New features

  - ida plugin: now a real plugin, not a script @mike-hunhoff 
  - core: distributed via PyPI as [flare-capa](https://pypi.org/project/flare-capa/) @williballenthin 
  - features: enable automatic A/W handling for imports @williballenthin @Ana06 #246 
  - ida plugin: persist rules directory setting via [ida-settings](https://github.com/williballenthin/ida-settings) @williballenthin #268
  - ida plugin: add search bar to results view @williballenthin #285
  - ida plugin: add `Analyze` and `Reset` buttons to tree view @mike-hunhoff #304
  - ida plugin: add status label to tree view @mike-hunhoff
  - ida plugin: add progress indicator @mike-hunhoff, @mr-tz

### New rules

  - compiled with py2exe @re-fox
  - resolve path using msvcrt @re-fox 
  - decompress data using QuickLZ @edeca
  - encrypt data using sosemanuk @recvfrom 

### Bug fixes

  - rule: reduce FP in DNS resolution @toomanybananas
  - engine: report correct strings matched via regex @williballenthin #262 
  - formatter: correctly format descriptions in two-line syntax @williballenthin @recvfrom #263 
  - viv: better extract offsets from SibOper operands @williballenthin @edeca #276 
  - import-to-ida: fix import error @cclauss 
  - viv: don't write settings to ~/.viv/viv.json @williballenthin @rakuy0 @weslambert #244
  - ida plugin: remove dependency loop that resulted in unnecessary overhead @mike-hunhoff #303
  - ida plugin: correctly highlight regex matches in IDA Disassembly view @mike-hunhoff #305
  - ida plugin: better handle rule directory prompt and failure case @stevemk14ebr @mike-hunhoff #309

### Changes

  - rules: update meta mapping to MBC 2.0! @dzbeck
  - render: don't display rules that are also matched by other rules @williballenthin @Ana06 #224
  - ida plugin: simplify tabs, removing summary and adding detail to results view @williballenthin #286
  - ida plugin: analysis is no longer automatically started when plugin is first opened @mike-hunhoff #304
  - ida plugin: user must manually select a capa rules directory before analysis can be performed @mike-hunhoff
  - ida plugin: user interface controls are disabled until analysis is performed @mike-hunhoff #304

### Raw diffs

  - [capa v1.2.0...v1.3.0](https://github.com/fireeye/capa/compare/v1.2.0...v1.3.0)
  - [capa-rules v1.2.0...v1.3.0](https://github.com/fireeye/capa-rules/compare/v1.2.0...v1.3.0)

## v1.2.0 (2020-08-31)

This release brings UI enhancements, especially for the IDA Pro plugin, 
investment towards py3 support,
fixes some bugs identified by the community, 
and 46 (!) new rules.
We received contributions from ten reverse engineers, including five new ones:

  - @agithubuserlol
  - @recvfrom
  - @D4nch3n
  - @edeca
  - @winniepe 
  
Download a standalone binary below and checkout the readme [here on GitHub](https://github.com/fireeye/capa/).
Report issues on our [issue tracker](https://github.com/fireeye/capa/issues)
and contribute new rules at [capa-rules](https://github.com/fireeye/capa-rules/).
 
### New features

  - ida plugin: display arch flavors @mike-hunhoff
  - ida plugin: display block descriptions @mike-hunhoff
  - ida backend: extract features from nested pointers @mike-hunhoff
  - main: show more progress output @williballenthin
  - core: pin dependency versions #258 @recvfrom

### New rules
  - bypass UAC via AppInfo ALPC @agithubuserlol
  - bypass UAC via token manipulation @agithubuserlol
  - check for sandbox and av modules @re-fox
  - check for sandbox username @re-fox
  - check if process is running under wine @re-fox
  - validate credit card number using luhn algorithm @re-fox
  - validate credit card number using luhn algorithm with no lookup table @re-fox
  - hash data using FNV @edeca @mr-tz
  - link many functions at runtime @mr-tz
  - reference public RSA key @mr-tz
  - packed with ASPack @williballenthin
  - delete internet cache @mike-hunhoff
  - enumerate internet cache @mike-hunhoff
  - send ICMP echo request @mike-hunhoff
  - check for debugger via API @mike-hunhoff
  - check for hardware breakpoints @mike-hunhoff
  - check for kernel debugger via shared user data structure @mike-hunhoff
  - check for protected handle exception @mike-hunhoff
  - check for software breakpoints @mike-hunhoff
  - check for trap flag exception @mike-hunhoff
  - check for unexpected memory writes @mike-hunhoff
  - check process job object @mike-hunhoff
  - reference anti-VM strings targeting Parallels @mike-hunhoff
  - reference anti-VM strings targeting Qemu @mike-hunhoff
  - reference anti-VM strings targeting VirtualBox @mike-hunhoff
  - reference anti-VM strings targeting VirtualPC @mike-hunhoff
  - reference anti-VM strings targeting VMWare @mike-hunhoff
  - reference anti-VM strings targeting Xen @mike-hunhoff
  - reference analysis tools strings @mike-hunhoff
  - reference WMI statements @mike-hunhoff
  - get number of processor cores @mike-hunhoff
  - get number of processors @mike-hunhoff
  - enumerate disk properties @mike-hunhoff
  - get disk size @mike-hunhoff
  - get process heap flags @mike-hunhoff
  - get process heap force flags @mike-hunhoff
  - get Explorer PID @mike-hunhoff
  - delay execution @mike-hunhoff
  - check for process debug object @mike-hunhoff
  - check license value @mike-hunhoff
  - check ProcessDebugFlags @mike-hunhoff
  - check ProcessDebugPort @mike-hunhoff
  - check SystemKernelDebuggerInformation @mike-hunhoff
  - check thread yield allowed @mike-hunhoff
  - enumerate system firmware tables @mike-hunhoff
  - get system firmware table @mike-hunhoff
  - hide thread from debugger @mike-hunhoff

### Bug fixes

  - ida backend: extract unmapped immediate number features @mike-hunhoff
  - ida backend: fix stack cookie check #257 @mike-hunhoff
  - viv backend: better extract gs segment access @williballenthin
  - core: enable counting of string features #241 @D4nch3n @williballenthin
  - core: enable descriptions on feature with arch flavors @mike-hunhoff
  - core: update git links for non-SSH access #259 @recvfrom

### Changes

  - ida plugin: better default display showing first level nesting @winniepe
  - remove unused `characteristic(switch)` feature @ana06
  - prepare testing infrastructure for multiple backends/py3 @williballenthin
  - ci: zip build artifacts @ana06
  - ci: build all supported python versions @ana06
  - code style and formatting @mr-tz

### Raw diffs

  - [capa v1.1.0...v1.2.0](https://github.com/fireeye/capa/compare/v1.1.0...v1.2.0)
  - [capa-rules v1.1.0...v1.2.0](https://github.com/fireeye/capa-rules/compare/v1.1.0...v1.2.0)

## v1.1.0 (2020-08-05)

This release brings new rule format updates, such as adding `offset/x32` and negative offsets,
fixes some bugs identified by the community, and 28 (!) new rules.
We received contributions from eight reverse engineers, including four new ones:

  - @re-fox
  - @psifertex
  - @bitsofbinary
  - @threathive
  
Download a standalone binary below and checkout the readme [here on GitHub](https://github.com/fireeye/capa/). Report issues on our [issue tracker](https://github.com/fireeye/capa/issues) and contribute new rules at [capa-rules](https://github.com/fireeye/capa-rules/).
  
### New features

  - import: add Binary Ninja import script #205 #207 @psifertex
  - rules: offsets can be negative #197 #208 @williballenthin
  - rules: enable descriptions for statement nodes #194 #209 @Ana06
  - rules: add arch flavors to number and offset features #210 #216 @williballenthin
  - render: show SHA1/SHA256 in default report #164 @threathive
  - tests: add tests for IDA Pro backend #202 @williballenthin
  
### New rules

  - check for unmoving mouse cursor @BitsOfBinary
  - check mutex and exit @re-fox
  - parse credit card information @re-fox
  - read ini file @re-fox
  - validate credit card number with luhn algorithm @re-fox
  - change the wallpaper @re-fox
  - acquire debug privileges @williballenthin
  - import public key @williballenthin
  - terminate process by name @williballenthin
  - encrypt data using DES @re-fox
  - encrypt data using DES via WinAPI @re-fox
  - hash data using sha1 via x86 extensions @re-fox
  - hash data using sha256 via x86 extensions @re-fox
  - capture network configuration via ipconfig @re-fox
  - hash data via WinCrypt @mike-hunhoff
  - get file attributes @mike-hunhoff
  - allocate thread local storage @mike-hunhoff
  - get thread local storage value @mike-hunhoff
  - set thread local storage @mike-hunhoff
  - get session integrity level @mike-hunhoff
  - add file to cabinet file @mike-hunhoff
  - flush cabinet file @mike-hunhoff
  - open cabinet file @mike-hunhoff
  - gather firefox profile information @re-fox
  - encrypt data using skipjack @re-fox
  - encrypt data using camellia @re-fox
  - hash data using tiger @re-fox
  - encrypt data using blowfish @re-fox
  - encrypt data using twofish @re-fox

### Bug fixes

  - linter: fix exception when examples is `None` @Ana06
  - linter: fix suggested recommendations via templating @williballenthin
  - render: fix exception when rendering counts @williballenthin
  - render: fix render of negative offsets @williballenthin
  - extractor: fix segmentation violation from vivisect @williballenthin
  - main: fix crash when .viv cannot be saved #168 @secshoggoth @williballenthin
  - main: fix shellcode .viv save path @williballenthin

### Changes

  - doc: explain how to bypass gatekeeper on macOS @psifertex
  - doc: explain supported linux distributions @Ana06
  - doc: explain submodule update with --init @psifertex
  - main: improve program help output @mr-tz
  - main: disable progress when run in quiet mode @mr-tz
  - main: assert supported IDA versions @mr-tz
  - extractor: better identify nested pointers to strings @williballenthin
  - setup: specify vivisect download url @Ana06
  - setup: pin vivisect version @williballenthin
  - setup: bump vivisect dependency version @williballenthin
  - setup: set Python project name to `flare-capa` @williballenthin
  - ci: run tests and linter via Github Actions @Ana06
  - hooks: run style checkers and hide stashed output @Ana06
  - linter: ignore period in rule filename @williballenthin
  - linter: warn on nursery rule with no changes needed @williballenthin

### Raw diffs

  - [capa v1.0.0...v1.1.0](https://github.com/fireeye/capa/compare/v1.0.0...v1.1.0)
  - [capa-rules v1.0.0...v1.1.0](https://github.com/fireeye/capa-rules/compare/v1.0.0...v1.1.0)<|MERGE_RESOLUTION|>--- conflicted
+++ resolved
@@ -111,11 +111,8 @@
 - linter: summarize results at the end #571 @williballenthin
 - meta: added `library_functions` field, `feature_counts.functions` does not include library functions any more #562 @mr-tz
 - linter: check for `or` with always true child statement, e.g. `optional`, colors #348 @mr-tz
-<<<<<<< HEAD
+- json: breaking change in results document; now contains parsed MBC fields instead of canonical representation #526 @mr-tz
 - main: implement file limitations via rules not code #390 @williballenthin
-=======
-- json: breaking change in results document; now contains parsed MBC fields instead of canonical representation #526 @mr-tz
->>>>>>> b8a67553
 
 ### Development
 
